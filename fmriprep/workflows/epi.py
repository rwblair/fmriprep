--- conflicted
+++ resolved
@@ -21,12 +21,8 @@
 
 from fmriprep.data import get_mni_template_ras
 from fmriprep.interfaces import ReadSidecarJSON
-<<<<<<< HEAD
 from fmriprep.workflows.fieldmap.base import create_encoding_file
-=======
->>>>>>> ef6c8611
 from fmriprep.viz import stripped_brain_overlay
-from fmriprep.workflows.fieldmap.se_pair_workflow import create_encoding_file
 from fmriprep.workflows.sbref import _extract_wm
 
 
@@ -140,19 +136,6 @@
         (invt_bbr, outputnode, [('out_file', 'mat_t1_to_epi')])
     ])
 
-<<<<<<< HEAD
-    if subject_data['sbref'] == []:
-        epi_mean = pe.Node(fsl.MeanImage(dimension='T'), name="EPI_mean")
-        workflow.connect([
-            (inputnode, epi_mean, [('epi', 'in_file')]),
-            (epi_mean, epi_hmc, [('out_file', 'ref_file')]),
-        ])
-    else:
-        workflow.connect([
-            (inputnode, epi_hmc, [('sbref_brain', 'ref_file')]),
-        ])
-
-=======
     # Plots for report
     png_sbref_t1 = pe.Node(niu.Function(
         input_names=["in_file", "overlay_file", "out_file"],
@@ -241,7 +224,6 @@
         (epi_to_mni_transform, merge, [('output_image', 'in_files')]),
         (merge, datasink, [('merged_file', '@epi_mni')])
     ])
->>>>>>> ef6c8611
 
     return workflow
 
