--- conflicted
+++ resolved
@@ -42,11 +42,7 @@
                                                      settings=settings)
         if generated_workflow:
             generated_workflow.config['execution']['crashdump_dir'] = (
-<<<<<<< HEAD
-                os.path.join(settings['output_dir'], "fmriprep", "sub-" + subject, 'log', cur_time)
-=======
-                os.path.join(settings['output_dir'], 'log', subject, run_uuid)
->>>>>>> e7d5e1db
+                os.path.join(settings['output_dir'], "fmriprep", "sub-" + subject, 'log', subject, run_uuid)
             )
             for node in generated_workflow._get_all_nodes():
                 node.config = deepcopy(generated_workflow.config)
